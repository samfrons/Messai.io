--- conflicted
+++ resolved
@@ -1,237 +1,8 @@
-// Research Database Schema for MESSAi Platform
-
 generator client {
   provider = "prisma-client-js"
 }
 
 datasource db {
-<<<<<<< HEAD
-  provider = "sqlite"
-  url      = "file:./research.db"
-}
-
-// Research Papers
-model Paper {
-  id          String   @id @default(cuid())
-  doi         String?  @unique
-  title       String
-  abstract    String?
-  authors     String   // JSON array of authors
-  journal     String?
-  year        Int
-  volume      String?
-  issue       String?
-  pages       String?
-  keywords    String?  // JSON array of keywords
-  url         String?
-  pdfUrl      String?
-  
-  // Validation status
-  verified    Boolean  @default(false)
-  quality     Int      @default(0) // 1-5 rating
-  
-  // Extracted data
-  parameters  Parameter[]
-  experiments Experiment[]
-  
-  // Metadata
-  createdAt   DateTime @default(now())
-  updatedAt   DateTime @updatedAt
-  addedBy     String?  // User who added this paper
-  
-  @@map("papers")
-}
-
-// Extracted Parameters from Papers
-model Parameter {
-  id          String   @id @default(cuid())
-  paperId     String
-  paper       Paper    @relation(fields: [paperId], references: [id], onDelete: Cascade)
-  
-  // Parameter identification
-  name        String   // e.g., "power_density", "current_density"
-  category    String   // e.g., "performance", "operating_conditions"
-  subcategory String?  // e.g., "electrical_output"
-  
-  // Parameter value
-  value       Float?
-  unit        String?
-  range_min   Float?
-  range_max   Float?
-  
-  // Context
-  conditions  String?  // JSON object of experimental conditions
-  method      String?  // Measurement method
-  uncertainty Float?   // Measurement uncertainty
-  
-  // Validation
-  confidence  Float    @default(0.5) // 0-1 confidence in extraction
-  validated   Boolean  @default(false)
-  
-  createdAt   DateTime @default(now())
-  
-  @@map("parameters")
-}
-
-// Experimental Conditions and Results
-model Experiment {
-  id          String   @id @default(cuid())
-  paperId     String
-  paper       Paper    @relation(fields: [paperId], references: [id], onDelete: Cascade)
-  
-  // System configuration
-  systemType  String   // MFC, MEC, MDC, MES
-  scale       String   // microfluidic, lab, pilot, industrial
-  application String?  // wastewater, hydrogen, etc.
-  
-  // Reactor design
-  reactorType    String?
-  volume         Float?
-  electrodeArea  Float?
-  electrodeSpacing Float?
-  
-  // Materials
-  anodeMaterial    String?
-  cathodeMaterial  String?
-  membraneMaterial String?
-  electrolyte      String?
-  
-  // Operating conditions
-  temperature    Float?
-  pH             Float?
-  pressure       Float?
-  flowRate       Float?
-  
-  // Biological parameters
-  microorganisms String? // JSON array
-  substrate      String?
-  substrateConc  Float?
-  
-  // Performance results
-  powerDensity      Float?
-  currentDensity    Float?
-  voltage           Float?
-  efficiency        Float?
-  treatmentEff      Float?
-  
-  // Duration and stability
-  duration       Float? // days
-  startupTime    Float? // hours
-  stable         Boolean @default(false)
-  
-  createdAt      DateTime @default(now())
-  
-  @@map("experiments")
-}
-
-// Research Organizations and Authors
-model Organization {
-  id          String   @id @default(cuid())
-  name        String   @unique
-  country     String?
-  type        String?  // university, company, government
-  website     String?
-  
-  researchers Researcher[]
-  
-  @@map("organizations")
-}
-
-model Researcher {
-  id             String       @id @default(cuid())
-  name           String
-  email          String?
-  orcid          String?      @unique
-  organizationId String?
-  organization   Organization? @relation(fields: [organizationId], references: [id])
-  
-  specialization String?      // bioelectrochemistry, materials, etc.
-  h_index        Int?
-  citations      Int?
-  
-  @@map("researchers")
-}
-
-// Community Contributions
-model Contribution {
-  id          String   @id @default(cuid())
-  
-  // Content
-  type        String   // parameter, experiment, validation, correction
-  content     String   // JSON object with contribution data
-  
-  // Source
-  contributorName  String?
-  contributorEmail String?
-  affiliation      String?
-  
-  // Target
-  paperId     String?
-  parameterId String?
-  
-  // Status
-  status      String   @default("pending") // pending, approved, rejected
-  reviewedBy  String?
-  reviewedAt  DateTime?
-  
-  createdAt   DateTime @default(now())
-  
-  @@map("contributions")
-}
-
-// Parameter Categories and Definitions
-model ParameterDefinition {
-  id          String   @id @default(cuid())
-  name        String   @unique
-  category    String
-  subcategory String?
-  
-  description String
-  unit        String?
-  typical_min Float?
-  typical_max Float?
-  
-  synonyms    String?  // JSON array of alternative names
-  
-  @@map("parameter_definitions")
-}
-
-// Research Trends and Analytics
-model SearchQuery {
-  id        String   @id @default(cuid())
-  query     String
-  filters   String?  // JSON object
-  results   Int      @default(0)
-  timestamp DateTime @default(now())
-  
-  @@map("search_queries")
-}
-
-// Data Quality Metrics
-model QualityMetric {
-  id         String   @id @default(cuid())
-  paperId    String
-  
-  // Completeness scores (0-1)
-  abstract_quality    Float @default(0)
-  parameter_coverage  Float @default(0)
-  method_description  Float @default(0)
-  results_clarity     Float @default(0)
-  
-  // Validation scores
-  peer_reviewed      Boolean @default(false)
-  impact_factor      Float?
-  citation_count     Int     @default(0)
-  
-  // Community feedback
-  helpful_votes      Int     @default(0)
-  reported_issues    Int     @default(0)
-  
-  lastUpdated        DateTime @default(now())
-  
-  @@unique([paperId])
-  @@map("quality_metrics")
-=======
   provider  = "postgresql"
   url       = env("DATABASE_URL")
   directUrl = env("DIRECT_URL")
@@ -450,5 +221,4 @@
   @@unique([experimentId, paperId])
   @@index([experimentId])
   @@index([paperId])
->>>>>>> f910e4e5
 }