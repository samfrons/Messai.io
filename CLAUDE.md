# CLAUDE.md - AI Assistant Context for MESSAi

This file provides context and instructions for AI assistants (like Claude) working on the MESSAi project.

## Project Overview

MESSAi (Microbial Electrochemical Systems AI Platform) is a sophisticated web platform for microbial electrochemical systems research. It supports various bioelectrochemical technologies including:
- Microbial Fuel Cells (MFCs) - electricity generation
- Microbial Electrolysis Cells (MECs) - hydrogen production
- Microbial Desalination Cells (MDCs) - water treatment
- Microbial Electrosynthesis (MES) - chemical production
- Other bioelectrochemical systems

The platform combines:
- Interactive 3D visualization using Three.js
- AI-powered predictions for system optimization
- Comprehensive experiment tracking
<<<<<<< HEAD
- Scientific material database with 27 electrode options

=======
- Scientific material database with 27 electrode options, differentiating between anode and cathode
- Clean UI theme
- Advanced research collection and analysis system with 3,721 verified research papers
- AI-powered data extraction and categorization system
- Advanced filtering and search capabilities
>>>>>>> f910e4e5

## Key Technical Details

### Architecture
- **Framework**: Next.js 15 with App Router
- **Language**: TypeScript (strict mode)
- **Styling**: Tailwind CSS with custom theme that will be implemented at a later date
- **3D Graphics**: Three.js + React Three Fiber
- **State Management**: Zustand
- **Database**: Prisma ORM (SQLite dev, PostgreSQL prod)
- **Testing**: Vitest + React Testing Library

### Project Structure
```
<<<<<<< HEAD
messai/
├── app/                          # Next.js 14 App Router pages and API routes
│   ├── api/                      # API endpoints
│   │   ├── auth/                 # Authentication endpoints (NextAuth.js)
│   │   ├── predictions/          # AI prediction engine API
│   │   ├── papers/               # Literature database API
│   │   ├── literature/           # Enhanced literature features
│   │   ├── fuel-cell/            # Fuel cell specific APIs
│   │   └── insights/             # Analytics and insights API
│   ├── (pages)/                  # Page routes
│   │   ├── page.tsx              # Main landing/catalog page
│   │   ├── dashboard/            # User dashboard
│   │   ├── literature/           # Literature browsing and search
│   │   │   ├── [id]/             # Paper detail view
│   │   │   ├── semantic-search/  # AI-powered search
│   │   │   └── upload/           # Paper upload interface
│   │   ├── models/               # 3D model showcase
│   │   ├── systems/              # System configuration
│   │   ├── platform/             # Platform overview
│   │   ├── tools/                # Specialized tools
│   │   │   ├── bioreactor/       # Bioreactor design tool
│   │   │   └── electroanalytical/# Electroanalytical tool
│   │   ├── algal-fuel-cell/      # Specialized algae simulator
│   │   ├── experiment/           # Experiment management
│   │   │   └── [id]/             # Individual experiment
│   │   ├── insights/             # Analytics dashboard
│   │   ├── onboarding/           # User onboarding flow
│   │   ├── profile/              # User profile
│   │   ├── settings/             # User settings
│   │   │   ├── account/          # Account settings
│   │   │   ├── preferences/      # User preferences
│   │   │   ├── notifications/    # Notification settings
│   │   │   └── security/         # Security settings
│   │   ├── demo/                 # Demo-specific pages
│   │   ├── marketing/            # Marketing landing
│   │   └── research-dashboard/   # Research overview
│   └── globals.css               # Global styles
│
├── components/                   # React components organized by type
│   ├── 3d/                       # Three.js 3D visualization components
│   │   ├── vanilla-*.tsx         # Pure Three.js implementations
│   │   ├── safe-*.tsx            # Error-boundary wrapped versions
│   │   └── worker-*.tsx          # Web Worker based renderers
│   ├── fuel-cell/                # Fuel cell specific components
│   ├── literature/               # Literature system components
│   ├── algal-fuel-cell/          # Algae fuel cell components
│   ├── lcars/                    # LCARS UI theme components
│   ├── ui/                       # Generic UI components
│   ├── unified/                  # Unified system components
│   └── *.tsx                     # Core feature components
│
├── lib/                          # Business logic and utilities
│   ├── ai-predictions.ts         # MESS prediction engine
│   ├── fuel-cell-*.ts            # Fuel cell logic
│   ├── auth/                     # Authentication utilities
│   ├── literature/               # Literature data processing
│   ├── types/                    # TypeScript type definitions
│   ├── demo-mode.ts              # Demo mode configuration
│   └── *.ts                      # Core utilities
│
├── scripts/                      # Development and maintenance scripts
│   ├── literature/               # Literature system management
│   │   ├── fetch-*.ts            # Paper fetching scripts
│   │   ├── enhance-*.ts          # Enhancement pipelines
│   │   ├── validate-*.ts         # Validation tools
│   │   └── README.md             # Literature system docs
│   ├── backup/                   # Database backup utilities
│   ├── zen/                      # Zen browser integration
│   ├── test-*.js                 # Testing scripts
│   └── setup-*.ts                # Setup utilities
│
├── prisma/                       # Database schemas and migrations
│   ├── schema.prisma             # Main Prisma schema
│   ├── schema.*.prisma           # Environment-specific schemas
│   ├── seed.ts                   # Database seeding
│   └── *.db                      # SQLite databases (dev only)
│
├── tests/                        # Test suites organized by type
│   ├── components/               # Component tests
│   ├── api/                      # API endpoint tests
│   ├── integration/              # User workflow tests
│   ├── literature/               # Literature system tests
│   ├── performance/              # Performance benchmarks
│   └── setup.ts                  # Test configuration
│
├── docs/                         # Project documentation
│   ├── API.md                    # API documentation
│   ├── ARCHITECTURE.md           # System architecture
│   ├── AUTH_*.md                 # Authentication guides
│   ├── DATABASE_SETUP.md         # Database configuration
│   └── *.md                      # Feature-specific docs
│
├── public/                       # Static assets
│   ├── papers/                   # PDF storage (literature)
│   └── test-*.html               # Standalone test pages
│
├── requirements/                 # Feature requirements specs
│   └── YYYY-MM-DD-*/             # Timestamped requirements
│       ├── metadata.json         # Requirement metadata
│       └── *.md                  # Requirement documents
│
├── types/                        # Global TypeScript types
│   └── mess-models.ts            # MESS system type definitions
│
├── backups/                      # Database and system backups
│   └── *.json/.sql               # Timestamped backup files
│
├── hooks/                        # Custom React hooks
│   └── useKeyboardShortcuts.ts   # Keyboard navigation
│
├── deployment/                   # Deployment configurations
│   └── fuel-cell-config.md       # System-specific configs
│
├── reports/                      # Generated analysis reports
│   └── pipeline-report-*.json    # Literature pipeline reports
│
├── messai-ai/                    # AI/ML experimentation workspace
│   └── (experimental features)   # Isolated development area
│
├── messai-research/              # Research branch mirror
│   └── (duplicate structure)     # Branch-specific development
│
├── vendor/                       # Third-party dependencies
│   └── (vendored libraries)      # Local copies of dependencies
│
├── packages/                     # Monorepo packages (if applicable)
│   └── (shared packages)         # Shared code between projects
│
├── Configuration Files           # Project configuration
│   ├── next.config.js            # Next.js configuration
│   ├── tailwind.config.ts        # Tailwind CSS config
│   ├── tsconfig.json             # TypeScript config
│   ├── vitest.config.ts          # Test runner config
│   ├── docker-compose.yml        # Docker configuration
│   └── vercel.json               # Deployment config
│
└── Root Files                    # Project root files
    ├── CLAUDE.md                 # This file - AI assistant context
    ├── README.md                 # Project documentation
    ├── README.literature.md      # Literature system guide
    ├── README.monorepo.md        # Monorepo setup guide
    ├── SECURITY.md               # Security guidelines
    ├── DEPLOYMENT.md             # Deployment instructions
    ├── CHANGELOG.md              # Version history
    ├── LICENSE                   # Project license
    ├── ZEN_SETUP.md              # Zen browser setup
    ├── package.json              # Dependencies and scripts
    ├── middleware.ts             # Next.js middleware
    ├── mess-parameters-json.json # MESS parameter definitions
    └── ultrathinkplan.txt        # Development planning
```
=======
messai                                                                                                                                   │
     │ ├── apps/                                                                                                                                            │
     │ │   ├── public-tools/          # app.messai.io (Public demos)                                                                                        │
     │ │   └── private-platform/      # messai.io (Full platform + auth)                                                                                    │
     │ ├── packages/                                                                                                                                        │
     │ │   ├── domains/              # Scientific domain packages                                                                                           │
     │ │   │   ├── anodes/           # Biological interface electrodes                                                                                      │
     │ │   │   ├── cathodes/         # Reduction electrodes (includes copper!)                                                                              │
     │ │   │   ├── microbes/         # Biological systems & biofilms                                                                                        │
     │ │   │   ├── geometries/       # Physical configurations & flow                                                                                       │
     │ │   │   ├── environments/     # Operational conditions & control                                                                                     │
     │ │   │   ├── substrates/       # Feed materials & nutrients                                                                                           │
     │ │   │   ├── performance/      # Measurable outputs & kinetics                                                                                        │
     │ │   │   └── infrastructure/   # Supporting materials & components                                                                                    │
     │ │   ├── shared/                                                                                                                                      │
     │ │   │   ├── ui/              # Shared React components                                                                                               │
     │ │   │   ├── auth/            # Authentication utilities                                                                                              │
     │ │   │   ├── database/        # Prisma schemas & utilities                                                                                            │
     │ │   │   └── validation/      # Data validation & types                                                                                               │
     │ │   └── tools/                                                                                                                                       │
     │ │       ├── bioreactor/      # Bioreactor simulation engine                                                                                          │
     │ │       ├── electroanalytical/ # Electroanalytical interface tools                                                                                   │
     │ │       └── models/          # 3D models & physics engine                                                                                            │
     │ ├── libs/                    # Core scientific libraries                                                                                             │
     │ │   ├── prediction-engine/   # AI prediction algorithms                                                                                              │
     │ │   ├── literature/          # Literature management system                                                                                          │
     │ │   └── materials/           # Materials database engine                                                                                             │
     │ └── infrastructure/                                                                                                                                  │
     │     ├── nx.json             # NX configuration                                                                                                       │
     │     ├── turbo.json          # Turbo build configuration                                                                                              │
     │     └── deployment/         # CI/CD & deployment configs                                                                                             │
     │                                                                                                                                                      │
     │ 🔬 Enhanced Domain Structures                                                                                                                        │
     │                                                                                                                                                      │
     │ cathodes/ Domain - Complete with Copper Integration                                                                                                  │
     │                                                                                                                                                      │
     │ packages/domains/cathodes/                                                                                                                           │
     │ ├── materials/                                                                                                                                       │
     │ │   ├── precious-metals/       # Pt, Pd, Ru group                                                                                                    │
     │ │   ├── base-metals/          # Cu, Ni, SS, Ti, Fe (KEY!)                                                                                            │
     │ │   │   ├── copper/           # Cu, Cu₂O, CuO, Cu alloys                                                                                             │
     │ │   │   │   ├── metallic/     # Pure copper electrodes                                                                                               │
     │ │   │   │   ├── oxides/       # Cuprous/cupric oxide                                                                                                 │
     │ │   │   │   ├── alloys/       # Cu-Zn, Cu-Ni, Cu-Ag                                                                                                  │
     │ │   │   │   └── nanostructured/ # Cu nanowires, particles                                                                                            │
     │ │   │   ├── nickel/           # Ni foam, Ni alloys                                                                                                   │
     │ │   │   ├── stainless-steel/  # SS316, SS304                                                                                                         │
     │ │   │   ├── titanium/         # Ti, TiO₂, Ti alloys                                                                                                  │
     │ │   │   └── iron/             # Fe, Fe₂O₃, Fe-N-C                                                                                                    │
     │ │   ├── carbon-supported/      # Metal-carbon composites                                                                                             │
     │ │   ├── air-cathodes/         # Gas diffusion electrodes                                                                                             │
     │ │   └── biocathodes/          # Biological reduction                                                                                                 │
     │ ├── applications/                                                                                                                                    │
     │ │   ├── oxygen-reduction/     # ORR optimization                                                                                                     │
     │ │   ├── metal-recovery/       # Electrowinning (copper focus!)                                                                                       │
     │ │   ├── alternative-reduction/ # NO₃⁻, SO₄²⁻, CO₂, H⁺                                                                                                │
     │ │   └── specialized/          # Desalination, sensors                                                                                                │
     │ ├── surface-treatments/                                                                                                                              │
     │ │   ├── copper-specific/      # Cu surface engineering                                                                                               │
     │ │   ├── general-treatments/   # Universal modifications                                                                                              │
     │ │   └── biocompatibility/     # Biofilm interface                                                                                                    │
     │ └── characterization/                                                                                                                                │
     │     ├── electrochemical/      # CV, EIS, performance                                                                                                 │
     │     ├── physical/             # XPS, SEM, conductivity                                                                                               │
     │     └── performance/          # System-level metrics                                                                                                 │
     │                                                                                                                                                      │
     │ anodes/ Domain - Biological Interface Focus                                                                                                          │
     │                                                                                                                                                      │
     │ packages/domains/anodes/                                                                                                                             │
     │ ├── materials/                                                                                                                                       │
     │ │   ├── carbon-based/         # Carbon cloth, felt, paper                                                                                            │
     │ │   ├── graphene-family/      # GO, rGO, aerogels                                                                                                    │
     │ │   ├── nanotube/            # SWCNT, MWCNT, arrays                                                                                                  │
     │ │   ├── mxene/               # Ti₃C₂Tₓ, V₂CTₓ, 2D materials                                                                                          │
     │ │   └── conductive-polymers/  # PEDOT, polyaniline                                                                                                   │
     │ ├── modifications/                                                                                                                                   │
     │ │   ├── surface-treatments/   # Ammonia, heat, plasma                                                                                                │
     │ │   ├── biocompatibility/    # Roughness, hydrophilicity                                                                                             │
     │ │   ├── biofilm-enhancement/ # Coatings, mediators                                                                                                   │
     │ │   └── conductivity-boost/   # Metal nanoparticles                                                                                                  │
     │ ├── biofilm-interface/                                                                                                                               │
     │ │   ├── adhesion-properties/  # Surface energy, roughness                                                                                            │
     │ │   ├── electron-transfer/    # Direct vs mediated                                                                                                   │
     │ │   ├── maintenance/         # Cleaning, regeneration                                                                                                │
     │ │   └── lifetime/            # Degradation, replacement                                                                                              │
     │ └── characterization/                                                                                                                                │
     │     ├── electrochemical/     # Biofilm electrochemistry                                                                                              │
     │     ├── biological/          # Biofilm analysis                                                                                                      │
     │     └── performance/         # Power density, stability                                                                                              │
     │                                                                                                                                                      │
     │ Other Key Domains                                                                                                                                    │
     │                                                                                                                                                      │
     │ packages/domains/microbes/                                                                                                                           │
     │ ├── organisms/              # Species, consortia                                                                                                     │
     │ ├── metabolism/             # Electron pathways                                                                                                      │
     │ ├── cultivation/            # Growth, maintenance                                                                                                    │
     │ └── characterization/       # Community analysis                                                                                                     │
     │                                                                                                                                                      │
     │ packages/domains/geometries/                                                                                                                         │
     │ ├── reactor-types/          # Single/dual chamber, flow                                                                                              │
     │ ├── flow-patterns/          # Hydraulics, mixing                                                                                                     │
     │ ├── electrode-arrangement/  # Spacing, surface area                                                                                                  │
     │ └── scaling-laws/           # Lab to industrial                                                                                                      │
     │                                                                                                                                                      │
     │ packages/domains/environments/                                                                                                                       │
     │ ├── physicochemical/        # pH, temperature, conductivity                                                                                          │
     │ ├── control-systems/        # Automation, monitoring                                                                                                 │
     │ ├── variations/             # Startup, steady-state                                                                                                  │
     │ └── optimization/           # Model predictive control                                                                                               │
     │                                                                                                                                                      │
     │ packages/domains/substrates/                                                                                                                         │
     │ ├── organic-feedstocks/     # Simple to complex organics                                                                                             │
     │ ├── nutrients/              # Macro, trace, vitamins                                                                                                 │
     │ ├── preprocessing/          # Treatment, conditioning                                                                                                │
     │ └── characterization/       # COD, BOD, composition                                                                                                  │
     │                                                                                                                                                      │
     │ packages/domains/performance/                                                                                                                        │
     │ ├── electrical/             # Power, current, voltage                                                                                                │
     │ ├── efficiency/             # Coulombic, energy, removal                                                                                             │
     │ ├── kinetics/               # Reaction rates, modeling                                                                                               │
     │ └── economics/              # LCOE, CAPEX, OPEX                                                                                                      │
     │                                                                                                                                                      │
     │ packages/domains/infrastructure/                                                                                                                     │
     │ ├── membranes/              # Ion exchange, selective                                                                                                │
     │ ├── housing/                # Materials, sealing                                                                                                     │
     │ ├── auxiliary/              # Pumps, sensors, DAQ                                                                                                    │
     │ └── safety/                 # Pressure relief, monitoring           
>>>>>>> f910e4e5

#### Directory Purpose Guide

**Core Application (`app/`)**
- Contains all Next.js pages and API routes
- Follows App Router conventions
- Each subdirectory represents a route or route group

**Components (`components/`)**
- Reusable React components
- Organized by feature area or type
- 3D components have multiple implementations for different use cases

**Business Logic (`lib/`)**
- Core application logic separated from UI
- Prediction engines, data processing, utilities
- Type definitions for TypeScript

**Scripts (`scripts/`)**
- Automation and maintenance tools
- Literature system management
- Database operations and testing

**Database (`prisma/`)**
- Prisma ORM schemas and migrations
- Environment-specific configurations
- Seeding scripts for development

**Testing (`tests/`)**
- Comprehensive test coverage
- Organized by test type
- Includes performance benchmarks

**Documentation (`docs/`)**
- Technical documentation
- Architecture decisions
- Setup and deployment guides

## Development Guidelines

### Code Style
- Use TypeScript for all new code
- Follow functional React patterns (hooks)
- Maintain design consistency
- Write tests for new features
- Document scientific assumptions
- Follow Test Driven Development practices

### Important Commands
```bash
npm run dev          # Start dev server on port 3003
npm test            # Run tests
npm run lint        # Check code quality
npm run format      # Format code with Prettier
npm run db:studio   # Open Prisma Studio

# Research system management
npm run research:enhance-all     # Full enhancement pipeline
npm run db:integrity             # Check database integrity
npm run db:validate-links        # Validate external URLs
npm run test:research            # Run research tests
```

## Scientific Context

### Bioelectrochemical System Designs (13 types)
- **Laboratory**: Benchtop electrochemical bioreactors, benthic fuel cells, micro lab-on-a-chip cells
- **Pilot Scale**: 3D printed, benchtop bioreactor 
- **Industrial**: Wastewater treatment, architectural facade 

### Key Parameters
- **Temperature**: Optimal 25-35°C
- **pH**: Optimal ~7.0
- **Substrate Concentration**: 1-2 g/L typical
- **Power Output**: 5 mW/m² to 50 W/m² depending on design

### Material Categories
1. **Traditional**: Carbon cloth, graphite, stainless steel
2. **Graphene-based**: GO, rGO, aerogel
3. **Carbon Nanotubes**: SWCNT, MWCNT
4. **MXenes**: Ti₃C₂Tₓ, V₂CTₓ (cutting-edge 2D materials)
5. **Upcycled**: Reclaimed electronics with pre-treatments

## AI Prediction Model

The prediction engine (`lib/ai-predictions.ts`) uses:
- Temperature factor (Arrhenius-based)
- pH factor (bell curve around 7.0)
- Substrate factor (Monod kinetics)
- Design-specific multipliers
- Random variation for realism

## Database Setup & Configuration

MESSAi supports both local development with SQLite and production deployment with PostgreSQL, with automatic database provider detection and compatibility utilities.

### Local Development (SQLite)
- **Configuration**: Automatically uses SQLite when `NODE_ENV=development`
- **Database URL**: `file:/Users/samfrons/Desktop/Messai/prisma/dev.db`
- **Schema**: Uses `prisma/schema.sqlite.prisma`
- **Setup**: Automatic database creation via `prisma db push`

### Production (PostgreSQL)
- **Configuration**: Uses PostgreSQL with Prisma Accelerate for enhanced performance
- **Connection**: Requires `DATABASE_URL` and optional `PRISMA_ACCELERATE_URL`
- **Schema**: Uses main `prisma/schema.prisma`
- **Features**: Connection pooling, case-insensitive searches, advanced indexing

### Database Compatibility
The application includes database-agnostic query utilities (`lib/database-utils.ts`) that automatically detect the database provider and adjust queries:
- **SQLite**: Uses simple `contains` filters for text searches
- **PostgreSQL**: Uses `contains` with `mode: "insensitive"` for case-insensitive searches

### Database Commands
```bash
# Local SQLite development
npm run dev                    # Automatically uses SQLite
npm run db:studio:dev         # Prisma Studio for SQLite
npm run db:migrate:dev        # SQLite migrations

# Production PostgreSQL
npm run build                 # Uses PostgreSQL for production
npm run db:studio             # Prisma Studio for PostgreSQL
npx prisma migrate deploy     # Production migrations
```

### Environment Detection
Database provider is automatically detected based on `DATABASE_URL`:
- SQLite: URLs starting with `file:`
- PostgreSQL: URLs containing `postgres` or `postgresql`

## Research System Guidelines

### CRITICAL: Data Integrity Rules
- **NEVER generate fake research papers or fabricated scientific data**
- **ONLY work with real, verified papers from legitimate sources**
- **Extrapolation allowed ONLY when explicitly requested and clearly marked**
- **ALL papers must have verification (DOI, PubMed ID, arXiv ID, or verified PDF)**

### Research Database Loading Requirements
Always ensure the research database loads reliably by:

1. **Error Handling**:
   - Wrap all literature components with ErrorBoundary
   - Implement retry logic for failed API calls
   - Show meaningful error messages to users
   - Log errors for debugging

2. **Performance Optimization**:
   - Implement pagination (default: 10-20 papers per page)
   - Add loading states for all async operations
   - Cache API responses where appropriate
   - Use database indexes on frequently queried fields

3. **Fallback Strategies**:
   - If main API fails, show cached data if available
   - Provide offline mode with limited functionality
   - Gracefully degrade features rather than crash

4. **Testing Requirements**:
   - Test with empty database
   - Test with large datasets (3,700+ papers)
   - Test network failures and timeouts
   - Test authentication state changes

### Data Extraction Standards
When extracting data from papers for predictive models:

1. **Structured Extraction**:
   - System designs and configurations
   - Microbial communities and performance metrics
   - Electroanalytical methods and results
   - Anode/cathode material performance data
   - Maintenance and optimization protocols
   - Operating conditions and their impacts

2. **Quality Assurance**:
   - Verify units and experimental conditions
   - Cross-reference multiple papers for validation
   - Flag contradictory findings for review
   - Track confidence scores for extracted values

3. **Model Integration**:
   - New data must pass quality checks before integration
   - Maintain traceability to source papers
   - Version control for model parameter updates
   - Test predictions against literature benchmarks

### Dynamic Knowledge Base
The research system should continuously build upon predictive simulation models by:

1. **Comprehensive Data Extraction**:
   - System designs: geometry, dimensions, flow patterns
   - Microbial communities: species composition, growth conditions
   - Electroanalytical methods: voltammetry, impedance, chronoamperometry
   - Material performance: degradation rates, surface modifications
   - Maintenance protocols: cleaning, regeneration, troubleshooting
   - Operating parameters: startup procedures, optimization strategies

2. **Knowledge Graph Construction**:
   - Link papers to materials, organisms, and performance metrics
   - Track experimental conditions and outcomes
   - Build relationships between different system configurations
   - Identify optimal parameter combinations from literature

3. **Predictive Model Enhancement**:
   - Use extracted data to validate and refine predictions
   - Identify parameter ranges from real experiments
   - Incorporate new materials and methods as discovered
   - Generate data-driven recommendations for users

## 🔬 Literature Data Validation Framework

### Advanced Data Extraction Pipeline (2025-07)
MESSAi now includes a comprehensive validation framework for literature data extraction that addresses null/undefined issues and ensures high-quality data for predictive models.

#### **Core Components**
1. **JSON Schema Validation** (`lib/literature/data-validation.ts`)
   - Zod-based validation for all extracted data
   - Handles null values properly with `.nullable().optional()`
   - Type-safe data structures for performance metrics
   - Automatic data quality scoring (0-100)

2. **Unit Conversion System**
   - Standardizes all measurements to consistent units:
     - Power density → mW/m²
     - Current density → mA/cm²
     - Temperature → °C
     - Efficiency → percentage (0-100)
   - Handles multiple input formats automatically

3. **Enhanced AI Processing**
   - Multi-model Ollama fallback (deepseek-r1, qwen2.5-coder)
   - Example-based prompts with successful extractions
   - Increased timeout handling (60s vs 30s)
   - Confidence scoring for all extractions

4. **Advanced Pattern Matching** (`scripts/literature/advanced-pattern-matching.ts`)
   - 50+ regex patterns for bioelectrochemical metrics
   - Material identification (anode/cathode)
   - Microorganism classification
   - System type detection (MFC, MEC, MDC, MES, BES)

#### **API Data Transformation**
All literature API routes now include enhanced data parsing:

```typescript
// Automatically parses JSON fields and adds computed properties
{
  ...paper,
  authors: parsedAuthorsArray,           // Not JSON string
  anodeMaterials: parsedMaterialsArray,  // Not JSON string
  cathodeMaterials: parsedMaterialsArray,
  organismTypes: parsedOrganismsArray,
  keywords: parsedKeywordsArray,
  aiData: parsedAiExtractionData,        // Full AI extraction results
  hasPerformanceData: boolean,           // Computed flag
  isAiProcessed: boolean,                // Processing status
  processingMethod: string,              // 'pattern-matching-v2' | 'ollama-enhanced-v2'
  confidenceScore: number                // 0-1 confidence
}
```

#### **Database Status (Updated 2025-07-10 - Post Integration)**
- **Total Papers**: 3,721 verified research papers (after cleanup of non-MES papers)
- **AI Processed**: 1,200+ (32%+)
- **With Performance Data**: 850+ (23%+) 
- **Quality Score**: Comprehensive validation system in place
- **Frontend Integration**: ✅ **COMPLETE** - Advanced filtering and enhanced data display
- **Sources**: CrossRef API, PubMed API, arXiv API, comprehensive searches
- **Authentication**: ✅ **PRESERVED** - Full authentication system integrated with research features

#### **Processing Methods Available**
1. **Pattern Matching**: Fast regex-based extraction for basic metrics
2. **Ollama Enhanced**: Local LLM processing with validation
3. **Google Scholar**: Targeted scraping for specific research areas
4. **Validation Pipeline**: Quality checks and unit standardization

#### **Running Data Processing**
```bash
# Test validation system
npx tsx scripts/literature/test-validation-system.ts

# Advanced pattern matching (fast)
npx tsx scripts/literature/advanced-pattern-matching.ts

# Enhanced Ollama processing (thorough)
npx tsx scripts/literature/enhanced-ollama-processor.ts

# Generate quality report
npx tsx scripts/literature/final-quality-report.ts

# Google Scholar scraping
npx tsx scripts/literature/google-scholar-scraper.ts
```

#### **Data Quality Standards**
- All extracted values must pass Zod schema validation
- Units are automatically converted to standard formats
- Null values are properly handled (no more undefined errors)
- Confidence scores track extraction reliability
- Material and organism data is structured consistently

#### **Frontend Integration**
The validation framework is fully integrated with frontend APIs:
- `/api/papers` - Returns transformed data with parsed JSON fields
- `/api/papers/[id]` - Individual papers with full AI extraction data
- `/api/papers-simple` - Lightweight endpoint with enhanced data

**Enhanced Data Transformation (Complete)**:
- ✅ JSON string fields automatically parsed to arrays/objects
- ✅ Smart filtering removes pattern matching artifacts ("the", "while the", etc.)
- ✅ Null/undefined values properly handled in frontend display
- ✅ Enhanced fields: `hasPerformanceData`, `isAiProcessed`, `processingMethod`, `confidenceScore`
- ✅ Improved JSON parsing handles nested objects and prevents "[object Object]" display
- ✅ Frontend components filter out low-quality extracted data automatically
- ✅ Database cleanup completed: 290/345 papers had malformed data fixed
- ✅ API filters properly exclude fake paper sources

#### **Current Database Status**
- **Total Papers**: 3,721 real, verified research papers (focused on MES)
- **Sources**: CrossRef API, PubMed API, arXiv API with comprehensive verification
- **Quality Focus**: Only legitimate papers with DOI/PubMed/arXiv verification
- **No Fake Papers**: All non-relevant papers removed through cleanup scripts
- **Data Quality**: Comprehensive cleanup completed, all display issues resolved

#### **Known Extraction Capabilities**
- **Performance Metrics**: Power density, current density, voltage, efficiency
- **Materials**: Anode/cathode materials with type classification
- **Microorganisms**: Species identification with type classification
- **System Parameters**: pH, temperature, substrate types
- **Research Data**: Key findings, experimental conditions

### Troubleshooting Data Validation Issues
1. **Check Processing Status**: Look for `isAiProcessed` and `processingMethod` fields
2. **Validate API Response**: Ensure JSON fields are parsed as arrays/objects, not strings
3. **Test Extraction**: Use test scripts to validate individual papers
4. **Quality Metrics**: Check `confidenceScore` and `hasPerformanceData` flags
5. **Re-process Papers**: Run enhanced processors on papers with poor quality scores

## 🔬 High-Quality Paper Collection System

MESSAi uses a comprehensive paper collection system (`scripts/literature/real-paper-collection.ts`) that ensures only real, verified research papers enter our database.

### Paper Sources and API Integration

#### **1. CrossRef API (Primary Source)**
- **Endpoint**: `https://api.crossref.org/works`
- **Authentication**: No API key required, but User-Agent header mandatory
- **Rate Limit**: 1 request per second
- **Returns**: DOI, title, authors, abstract, journal, publication date, URL
- **Best For**: Recent papers with DOIs from established journals

#### **2. PubMed API (Biomedical Focus)**
- **Search**: `https://eutils.ncbi.nlm.nih.gov/entrez/eutils/esearch.fcgi`
- **Fetch**: `https://eutils.ncbi.nlm.nih.gov/entrez/eutils/efetch.fcgi`
- **Process**: Two-step (search for IDs, then fetch full records)
- **Format**: XML response requiring parsing
- **Best For**: Biomedical and life sciences research

#### **3. arXiv API (Preprints)**
- **Endpoint**: `http://export.arxiv.org/api/query`
- **Format**: Atom XML feed
- **No authentication required**
- **Best For**: Latest research, preprints, open access

### Quality Validation System

Every paper must pass quality validation before database entry:

#### **Required Criteria**
```typescript
{
  hasAbstract: boolean        // Min 100 characters
  hasVerifiableId: boolean    // DOI, PubMed ID, or arXiv ID
  hasAuthors: boolean         // At least one author
  isRecentEnough: boolean     // Published 2015 or later
  isRelevantField: boolean    // Contains bioelectrochemical terms
  hasPerformanceData?: boolean // Optional but preferred
}
```

#### **Relevance Checking**
Papers must contain at least one core term:
- microbial fuel cell, bioelectrochemical, microbial electrolysis
- bioelectricity, electroactive bacteria, electron transfer
- biocathode, bioanode, biofilm electrode, microbial desalination

### Targeted Search Strategy

The collection system uses 19 targeted searches across key research areas:

#### **1. MXene and 2D Materials (2020+)**
- `MXene AND (microbial fuel cell OR bioelectrochemical)`
- `Ti3C2 AND bioelectrochemical AND electrode`
- `MXene AND "electron transfer" AND bacteria`
- Expected: ~105 papers

#### **2. Graphene-based Materials (2019+)**
- `graphene oxide AND "microbial fuel cell" AND performance`
- `reduced graphene oxide AND bioelectrochemical AND "power density"`
- Expected: ~140 papers

#### **3. Carbon Nanotubes (2019+)**
- `carbon nanotube AND "microbial electrolysis" AND hydrogen`
- Expected: ~40 papers

#### **4. High-Performance Systems (2019+)**
- `"power density" AND "mW/m2" AND "microbial fuel cell"`
- `optimization AND "microbial fuel cell" AND "current density"`
- Expected: ~170 papers

#### **5. Wastewater Treatment (2020+)**
- `"wastewater treatment" AND "microbial fuel cell" AND removal`
- `"heavy metal" AND bioelectrochemical AND remediation`
- Expected: ~140 papers

#### **6. Specific Organisms (2019+)**
- `Geobacter AND "electron transfer" AND electrode`
- `Shewanella AND biofilm AND "microbial fuel cell"`
- Expected: ~110 papers

#### **7. Advanced Materials (2020+)**
- `"electrode modification" AND bioelectrochemical AND conductivity`
- `PEDOT AND "microbial fuel cell" AND anode`
- `"metal oxide" AND cathode AND bioelectrochemical`
- Expected: ~135 papers

#### **8. AI/ML Integration (2021+)**
- `"machine learning" AND "microbial fuel cell" AND prediction`
- `"artificial intelligence" AND bioelectrochemical AND optimization`
- Expected: ~45 papers

#### **9. Scale-up Studies (2019+)**
- `"pilot scale" AND "microbial fuel cell" AND performance`
- `scale-up AND bioelectrochemical AND "wastewater treatment"`
- Expected: ~75 papers

**Total Expected**: ~845 high-quality papers

### Paper Quality Scoring

The quality validator (`scripts/literature/paper-quality-validator.ts`) assigns each paper a score from 0-100:

#### **Scoring Components**
1. **Verification (0-20 points)**
   - DOI present: 20 points
   - PubMed/arXiv ID: 15 points
   - External URL with DOI: 10 points
   - No verification: 0 points

2. **Completeness (0-15 points)**
   - Score = (fields present / 5) × 15
   - Required fields: title, authors, abstract, publicationDate, journal

3. **Relevance (0-20 points)**
   - Core terms: +0.2 per term (max 1.0)
   - Related terms: +0.1 per term

4. **Data Richness (0-25 points)**
   - Performance data: +10 points
   - Materials data: +8 points
   - Organism data: +7 points

5. **Recency (0-10 points)**
   - ≤1 year old: 10 points
   - ≤3 years: 8 points
   - ≤5 years: 6 points
   - ≤8 years: 4 points
   - >8 years: 2 points

6. **Impact (0-10 points)**
   - High-impact journals: 10 points
   - Other journals: 5 points

#### **Quality Categories**
- **Excellent (85-100)**: Immediately usable, high confidence
- **Good (70-84)**: Suitable for most purposes
- **Fair (50-69)**: Needs enhancement but usable
- **Poor (<50)**: Requires significant processing

### Enhanced Data Extraction

The extraction system (`scripts/literature/enhanced-data-extractor.ts`) uses pattern matching to extract structured data:

#### **Extraction Capabilities**
1. **Performance Data**
   - Power density (mW/m², W/m³) with conditions
   - Current density (mA/cm², A/m²) with conditions
   - Voltage (OCV, operating, max)
   - Efficiency (coulombic, energy, removal)
   - Hydrogen production rates

2. **Materials Identification**
   - Anode materials with modifications
   - Cathode materials with catalysts
   - Membrane/separator materials
   - Surface treatments and coatings

3. **Microorganism Data**
   - Species names (Geobacter, Shewanella, etc.)
   - Consortium types (mixed culture, biofilm)
   - Source information

4. **System Configuration**
   - Type (MFC, MEC, MDC, MES, BES)
   - Chamber configuration (single, dual, multi)
   - Volume and dimensions
   - Operating conditions (pH, temperature, substrate)

#### **Pattern Matching Engine**
- 50+ specialized regex patterns
- Unit-aware extraction (handles various formats)
- Condition capture (e.g., "at 30°C", "pH 7")
- Confidence scoring for each extraction

### Database Migration and Cloud Storage

MESSAi now uses Prisma PostgreSQL for secure cloud storage:

#### **Migration Process**
1. **Local to Cloud Migration**
   ```bash
   # Push schema to PostgreSQL
   npx prisma db push
   
   # Migrate data
   DATABASE_URL="postgres://..." npx tsx scripts/seed-remote-database.ts
   ```

2. **Current Status (2025-07-08)**
   - Successfully migrated 313 papers to PostgreSQL
   - All papers have verified IDs (DOI/PubMed/arXiv)
   - Ready for continuous enhancement
   - Secure cloud backup enabled

### Processing Commands

```bash
# Collect new papers from APIs
npx tsx scripts/literature/real-paper-collection.ts

# Validate paper quality
npx tsx scripts/literature/paper-quality-validator.ts

# Extract enhanced data
npx tsx scripts/literature/enhanced-data-extractor.ts [limit]

# Process single paper
npx tsx scripts/literature/process-paper.ts [paper-id]

# Generate quality report
npx tsx scripts/literature/quality-report.ts
```

### Best Practices for Paper Collection

1. **API Rate Limiting**
   - CrossRef: 1 second between requests
   - PubMed: Follow NCBI guidelines
   - arXiv: Be respectful, no hard limits
   - Always include proper User-Agent headers

2. **Duplicate Prevention**
   - Check by DOI first (most reliable)
   - Then check by exact title match
   - Consider fuzzy matching for similar titles

3. **Quality Over Quantity**
   - Better to have 300 high-quality papers than 3000 poor ones
   - Focus on papers with performance data
   - Prioritize recent research (2019+)
   - Ensure relevance to bioelectrochemical systems

4. **Data Integrity**
   - Never fabricate or modify paper data
   - Preserve original metadata
   - Track data provenance
   - Version control extraction methods

### Future Enhancements

1. **Additional Sources**
   - IEEE Xplore integration
   - ScienceDirect API
   - Web of Science export
   - Institutional repositories

2. **Advanced Extraction**
   - Machine learning models for extraction
   - Image analysis for figures/charts
   - Table data extraction
   - Full-text PDF processing

3. **Quality Improvements**
   - Author disambiguation
   - Citation network analysis
   - Research trend identification
   - Automated review generation

## 🔬 Enhanced Literature System (2025-07-10 Integration)

The MESSAi research system has been significantly enhanced with advanced filtering, search capabilities, and comprehensive data extraction from 3,721 verified research papers focused on microbial electrochemical systems.

### Key Features

#### **Advanced Filtering & Search**
- **Multi-field filtering**: Filter by microbes, system types, configurations, performance metrics
- **Performance-based search**: Filter by power output, efficiency ranges
- **Sort options**: Date, power output, efficiency, relevance-based ranking
- **Real-time suggestions**: Dynamic filter options based on available data
- **Authentication-aware**: Respects user permissions while providing full functionality

#### **Enhanced Data Extraction**
- **Comprehensive field extraction**: 18+ new database fields for detailed categorization
- **AI-powered processing**: Pattern matching + LLM-based extraction
- **Performance metrics**: Power density, current density, efficiency with confidence scores
- **Material classification**: Detailed anode/cathode material categorization
- **Microbial taxonomy**: Species, genus, and community-level classification
- **System configuration**: Architecture, scale, and operational parameters

#### **Enhanced API Endpoints**
- **`/api/papers`**: Advanced filtering with 10+ new parameters
- **`/api/papers/filters`**: Dynamic filter options endpoint
- **Authentication preserved**: Full user permission system integrated

#### **Frontend Components**
- **AdvancedFilterPanel**: Tabbed interface with smart autocomplete
- **Performance sliders**: Range-based filtering
- **Quick presets**: High/Medium/Low performance tiers
- **URL persistence**: Filters persist across navigation

### Enhanced Scripts & Utilities

```bash
# Comprehensive paper collection (3,700+ papers)
npm run research:collect-comprehensive

# Enhanced data extraction with confidence scoring
npm run research:extract-enhanced

# Database backup with compression
npm run db:backup:enhanced

# Database restore with validation
npm run db:restore:enhanced
```

### Current Integration Status
- ✅ **Schema migration complete**: All new fields added to production database
- ✅ **API enhancement complete**: Advanced filtering fully functional  
- ✅ **Frontend integration complete**: AdvancedFilterPanel component ready
- ✅ **Authentication preserved**: Full security model maintained
- ✅ **Performance optimized**: Database indexes for fast filtering
- ✅ **3,721 papers verified**: All with DOI/PubMed/arXiv verification (MES-focused)

## Common Tasks

## Requirements
1. Always review the requirements we delinated together in 'requirements' directory when implementing
2. Use ultrathink to ensure there are no conflicts and you are not breaking features


### Adding a New System Design
1. Update `app/page.tsx` with design details
2. Add 3D model in `components/DesignSpecific3DModels.tsx`
3. Update prediction multipliers in `lib/ai-predictions.ts`

### Adding Electrode Materials
1. Update `components/MESSConfigPanel.tsx`
2. Add material properties and descriptions
3. Update cost and efficiency ratings

### Modifying Predictions
1. Adjust factors in `lib/ai-predictions.ts`
2. Update API route in `app/api/predictions/route.ts`
3. Add tests for new prediction logic

### Troubleshooting Research Loading Issues
1. Check database connection: `npm run db:studio`
2. Verify API endpoints: `curl http://localhost:3003/api/papers`
3. Check error logs in browser console
4. Run integrity check: `npm run db:integrity`
5. Clear cache and retry
6. Verify authentication state if papers are missing
7. Check pagination settings if results are limited

### Working with Demo Mode
1. **Check current mode**: Look for `getDemoConfig()` usage
2. **Add demo content**: Place in appropriate demo data files
3. **Hide authenticated features**: Add `auth-only-nav` class
4. **External links**: Use production URL from config

### Security Considerations for New Features
1. **Input Validation**: Always validate and sanitize user inputs
2. **Output Encoding**: Use React's built-in XSS protection
3. **Database Queries**: Use Prisma's parameterized queries only
4. **File Operations**: Validate file types and sizes
5. **API Routes**: Check authentication and demo mode

## 🔒 Security & Demo Mode Guidelines

### Demo Mode vs Production
MESSAi operates in two distinct modes with different security requirements:

#### **Demo Mode (Default for Cloned Repos)**
- **Environment**: Set `DEMO_MODE="true"` and `NEXT_PUBLIC_DEMO_MODE="true"`
- **Authentication**: Completely disabled - no local auth forms
- **User Menu**: Shows external links to messai.io for account creation
- **Navigation**: Hides authenticated-only features (My Dashboard, My Experiments)
- **Data**: Uses safe, curated demo content only
- **Purpose**: Showcase platform capabilities without security complexity

#### **Production Mode (messai.io)**
- **Environment**: Set `DEMO_MODE="false"` and configure full auth
- **Authentication**: Full NextAuth.js with database sessions
- **User Menu**: Local login/signup forms
- **Navigation**: Shows personal features when authenticated
- **Data**: Real user data with proper protection
- **Purpose**: Full research platform with user accounts

### Security Best Practices

#### **Environment Variables**
- NEVER commit `.env.local` or any file with real credentials
- Use `.env.example` as template with dummy values
- Production secrets must be set in deployment environment only
- Always check for accidental credential commits before pushing

#### **Authentication Security**
- In demo mode: Remove ALL authentication endpoints
- Use `getDemoConfig()` utility to check mode consistently
- External links must use `target="_blank" rel="noopener noreferrer"`
- Production URLs should come from environment variables

#### **API Route Protection**
```typescript
// Always check demo mode in API routes
import { getDemoConfig } from '@/lib/demo-mode'

export async function POST(request: Request) {
  const demoConfig = getDemoConfig()
  
  if (demoConfig.isDemo) {
    return NextResponse.json({ error: 'Not available in demo mode' }, { status: 403 })
  }
  
  // Production logic here
}
```

#### **Demo Content Guidelines**
- Use realistic but fictional data
- No real researcher names without permission
- No unpublished research data
- Performance metrics should be clearly marked as examples
- Email addresses should use example.com domain

### Implementation Checklist
When implementing features, verify:
- [ ] Demo mode properly disables authentication
- [ ] External links to production are clearly marked
- [ ] No sensitive data in demo content
- [ ] API routes check demo mode
- [ ] Navigation respects authentication state
- [ ] Environment variables are properly separated

## Testing Approach

- **Unit Tests**: Individual functions and components
- **Integration Tests**: User workflows
- **API Tests**: Endpoint validation
- **Performance Tests**: 3D rendering optimization
- **Accessibility Tests**: WCAG compliance
- **Literature Tests**: Loading states, error handling, data integrity
- **Security Tests**: Demo mode verification, API protection, input validation

### Security Testing
- **Demo Mode Tests**: Verify auth is properly disabled
- **API Protection Tests**: Ensure routes check authentication
- **Input Validation Tests**: Test against malicious inputs
- **Navigation Tests**: Verify auth-based visibility
- **External Link Tests**: Check proper attributes

## Deployment

### Security Configuration

#### **Development (Demo Mode)**
- Local with SQLite
- Demo mode enabled by default
- No real authentication required
- Safe for public repositories

#### **Production (messai.io)**
- Vercel + PostgreSQL
- Full authentication enabled
- Environment variables in Vercel dashboard
- SSL/TLS required
- Regular security audits

### Pre-Deployment Checklist
- [ ] Remove all console.log with sensitive data
- [ ] Verify demo mode is default in .env.example
- [ ] Check no credentials in codebase
- [ ] Validate all API routes have proper protection
- [ ] Test demo mode functionality
- [ ] Verify external links work correctly

- **Docker**: Full stack available with docker-compose
- **CI/CD**: GitHub Actions configured

## Known Considerations

1. **3D Performance**: May need optimization for older devices
2. **Scientific Accuracy**: All predictions based on published research
3. **Browser Support**: WebGL required for 3D visualization
4. **Mobile Experience**: Responsive but optimized for desktop
5. **Literature Loading**: Large datasets may require pagination optimization
6. **API Rate Limits**: External APIs (CrossRef, PubMed) have rate limits
7. **Data Integrity**: Literature system must only contain verified research

## Future Enhancements

- Real-time sensor integration
- Collaborative experiments
- Machine learning model improvements
- Mobile native app
- Multi-language support

## Important Files to Review

- `app/page.tsx` - Main design catalog
- `components/MESS3DModel.tsx` - Core 3D visualization
- `lib/ai-predictions.ts` - Prediction logic
- `prisma/schema.prisma` - Database structure
- `app/literature/` - Literature browsing interface
- `app/api/papers/` - Paper API endpoints
- `scripts/literature/` - Enhancement pipeline
- `components/ErrorBoundary.tsx` - Error handling wrapper
- `scripts/literature/README.md` - Literature system documentation

### Literature Validation Framework Files (2025-07)
- `lib/literature/data-validation.ts` - Core validation schemas and unit conversion
- `scripts/literature/enhanced-ollama-processor.ts` - Multi-model AI processing
- `scripts/literature/advanced-pattern-matching.ts` - Regex-based extraction (50+ patterns)
- `scripts/literature/google-scholar-scraper.ts` - Targeted research paper scraping
- `scripts/literature/test-validation-system.ts` - Validation testing utility
- `scripts/literature/final-quality-report.ts` - Database quality assessment
- `quality-validation-report.md` - Latest quality metrics and status

### Security-Critical Files
- `lib/demo-mode.ts` - Demo mode configuration
- `middleware.ts` - Route protection logic
- `components/ClientLayout.tsx` - Navigation visibility
- `components/UserMenu.tsx` - Authentication UI
- `.env.example` - Safe environment template
- `app/api/*` - All API routes need protection

## Research References

The platform is based on peer-reviewed research:
- Logan, B.E. (2008). Microbial Fuel Cells (comprehensive MFC reference)
- Rozendal, R.A. et al. (2008). Hydrogen Production with MECs
- Wang, H. & Ren, Z.J. (2013). Bioelectrochemical Metal Recovery
- Anasori, B. et al. (2017). 2D Metal Carbides (MXenes)
- Rabaey, K. & Rozendal, R.A. (2010). Microbial Electrosynthesis

## Contact

For scientific questions or collaborations, the platform targets:
- University research labs
- Environmental engineering departments
- Wastewater treatment facilities
- Sustainable architecture firms

## 🤖 AI Assistant Security Guidelines

When working on MESSAi, always:

1. **Assume Demo Mode First**: Default to demo-safe implementations
2. **Protect Credentials**: Never generate real API keys or passwords
3. **Check Before Committing**: Verify no sensitive data in changes
4. **Use Safe Examples**: Demo data should be clearly fictional
5. **Validate Everything**: Input validation is mandatory
6. **Document Security**: Note security implications in comments
7. **Test Both Modes**: Ensure features work in demo and production

### Red Flags to Avoid
- Hardcoded credentials or API keys
- Real email addresses in demo data
- Bypassing authentication checks
- Direct database queries without Prisma
- Missing input validation
- Unprotected API routes
- Local storage of sensitive data

    - MESS Parameters JSON Schema Compliance
      - How to use the 500+ parameters from mess-parameters-json.json
      - Parameter categories (18 major categories, 80 subcategories)
      - Electrode configuration standards (separate anode/cathode parameters)
      - Type safety and validation requirements

    2. Conflict Prevention Between System Types

    - MESS vs Fuel Cell Parameter Mapping
      - How MFCConfig relates to fuel cell parameters
      - Avoiding parameter collisions between systems
      - Proper parameter inheritance and overrides
      - Interface type definitions for different system types

    3. Fuel Cell Systems Standards

    - White Paper Compliance Requirements
      - 700 bar hydrogen storage systems
      - Multi-fidelity modeling approach (high/medium/low)
      - Control system integration (thermal, pressure, humidity, flow)
      - Gas composition management (N2, O2, H2, H2O)
      - Performance metrics and safety thresholds

    4. Implementation Guidelines

    - Parameter Validation Rules
      - Type checking for electrode configurations
      - Range validation for operating conditions
      - Cross-system parameter compatibility checks
      - Error handling for invalid combinations

    5. Code Examples and Best Practices

    - Interface definitions for parameter structures
    - How to extend existing configs without conflicts
    - Validation functions for parameter checking
    - Migration strategies for adding new parameters

    Key Points to Address

    1. Parameter Consistency: Ensure MESS and fuel cell parameters use consistent naming and units
    2. Type Safety: Leverage TypeScript interfaces to prevent configuration errors  
    3. Validation: Add runtime checks for parameter ranges and compatibility
    4. Documentation: Clear examples of proper parameter usage
    5. Conflict Resolution: Guidelines for handling overlapping parameter spaces
    6. Future-Proofing: How to add new system types without breaking existing ones

    Integration with Existing CLAUDE.md

    - Will be added as a new major section after "AI Prediction Model"
    - Cross-references existing sections on system configuration
    - Builds on the requirements directory structure mentioned
    - Aligns with scientific accuracy and testing approach guidelines

## 📚 Research System Architecture & Knowledge Extraction

### Overview
MESSAi uses a sophisticated research collection system to build a queryable knowledge base from scientific papers. This system is developed in the messai-research branch and shared across the platform.

### Branch Structure
- **messai-research branch**: Primary development of research tools
- **Main branch**: Integration point for stable research features
- **messai-ai-clean branch**: ML models trained on research data

### Database Architecture
The research system uses a dual-database approach:

1. **Research Database (SQLite - research.db)**
   - Location: `/messai-research/prisma/research.db`
   - Content: 6,022+ papers with enhanced extraction
   - Schema: Optimized for knowledge extraction
   - Purpose: Research and development

2. **Production Database (PostgreSQL)**
   - Location: Prisma Cloud
   - Content: 345 verified papers
   - Schema: Production-ready with user associations
   - Purpose: Live platform features

### Enhanced Research Paper Schema
The ResearchPaper model includes comprehensive fields for scientific data extraction:

```typescript
// Core metadata fields
{
  title: string
  authors: string[]         // JSON array
  abstract: string
  doi?: string             // Unique identifiers
  pubmedId?: string
  arxivId?: string
  ieeeId?: string
  
  // Performance extraction
  organismTypes?: string[]  // Microbial species
  anodeMaterials?: string[] // Electrode materials
  cathodeMaterials?: string[]
  powerOutput?: number      // mW/m²
  efficiency?: number       // percentage
  systemType?: string       // MFC, MEC, MDC, MES
  
  // AI-enhanced fields
  aiSummary?: string        // Concise summary
  aiKeyFindings?: string[]  // Key findings
  aiMethodology?: string    // Methods summary
  aiImplications?: string   // Research implications
  aiDataExtraction?: object // Structured data
  aiInsights?: string       // AI analysis
  aiConfidence?: number     // 0-1 confidence score
  
  // Comprehensive parameters
  experimentalConditions?: object  // Temperature, pH, duration
  reactorConfiguration?: object    // Volume, design, dimensions
  electrodeSpecifications?: object // Surface area, modifications
  biologicalParameters?: object    // Inoculum, biofilm age
  performanceMetrics?: object      // Extended metrics
  operationalParameters?: object   // HRT, OLR, resistance
  electrochemicalData?: object     // Impedance, voltammetry
  timeSeriesData?: object          // Performance over time
  economicMetrics?: object         // Cost analysis
  
  // Enhanced categorization
  microbialCommunity?: object      // Species composition
  microbialClassification?: object // Taxonomic data
  systemConfiguration?: object     // Architecture details
  performanceBenchmarks?: object   // Comparative metrics
}
```

### Knowledge Extraction Pipeline
```
Collection → Validation → Extraction → Domain Mapping → Integration
    ↓            ↓           ↓              ↓              ↓
 3 APIs      Quality     Patterns      5 Domains      Knowledge
            Scoring                                     Graph
```

### Extraction Patterns (messai-research)
```typescript
const EXTRACTION_PATTERNS = {
  powerDensity: /(\d+(?:\.\d+)?)\s*(?:±\s*\d+(?:\.\d+)?)?\s*(mW\/m[²2]|W\/m[²2])/gi,
  currentDensity: /(\d+(?:\.\d+)?)\s*(?:±\s*\d+(?:\.\d+)?)?\s*(mA\/m[²2]|A\/m[²2])/gi,
  voltage: /(\d+(?:\.\d+)?)\s*(?:±\s*\d+(?:\.\d+)?)?\s*(mV|V)\s+(?:at|@)/gi,
  efficiency: /(\d+(?:\.\d+)?)\s*(?:±\s*\d+(?:\.\d+)?)?\s*%\s*(?:coulombic|CE|energy)/gi,
  materials: /(?:anode|cathode).*?(?:carbon|graphite|steel|copper|platinum)/gi,
  organisms: /(?:Geobacter|Shewanella|Pseudomonas|mixed culture|consortium)/gi
}
```

### Core Scripts (messai-research branch)
1. **real-paper-collection.ts**: Multi-source paper collection
   - CrossRef API: DOI-verified papers
   - PubMed API: Biomedical literature
   - arXiv API: Preprints
   - 19 targeted search queries
   - Expected yield: ~845 papers per run

2. **paper-quality-validator.ts**: Quality scoring (0-100)
   - Verification score (DOI/PubMed/arXiv presence)
   - Completeness score (metadata fields)
   - Relevance score (keyword matching)
   - Data richness (extracted metrics)
   - Recency factor (publication date)
   - Impact assessment (citations if available)

3. **enhanced-data-extractor.ts**: Pattern-based extraction
   - Performance metrics extraction
   - Material classification
   - Organism identification
   - System configuration detection
   - Confidence scoring per extraction

4. **clean-abstract-html.ts**: Text normalization
   - JATS XML tag removal
   - HTML entity decoding
   - Unicode normalization

### Research Database Statistics
- **Total Papers**: 6,022 (messai-research branch)
- **Verified Papers**: 426 with DOI/PubMed/arXiv IDs
- **Papers with Abstracts**: 5,700+
- **Performance Data**: 1,200+ papers
- **Power Output Data**: 850+ papers
- **Efficiency Data**: 750+ papers
- **Unique Materials**: 127 identified
- **Unique Organisms**: 99 identified

### Real Papers Filtering
The system distinguishes between verified research and AI-enhanced content:

```typescript
const realSources = [
  'crossref_api',
  'crossref_comprehensive',
  'pubmed_api',
  'pubmed_comprehensive',
  'arxiv_api',
  'local_pdf',
  'web_search',
  'comprehensive_search',
  'advanced_electrode_biofacade_search',
  'extensive_electrode_biofacade_collection'
]

// API filtering
const isRealPaper = (paper) => {
  return realSources.includes(paper.source) || 
         paper.doi || 
         paper.arxivId || 
         paper.pubmedId
}
```

### API Structure
```typescript
// Domain-based queries
GET /api/research/domains/anodes?material=carbon_cloth
GET /api/research/domains/cathodes?reaction=oxygen_reduction
GET /api/research/domains/microbes?species=geobacter
GET /api/research/domains/performance?metric=power_density

// Cross-domain insights
GET /api/research/insights/materials-performance
GET /api/research/insights/microbe-compatibility
GET /api/research/insights/optimal-conditions

// Paper filtering
GET /api/papers?realOnly=true&hasPerformanceData=true
GET /api/papers?systemType=MFC&minPowerOutput=1000
```

### Scientific Domains Coverage
1. **Anode Domain**: 2,100+ papers
2. **Cathode Domain**: 1,800+ papers
3. **Microbe Domain**: 1,500+ papers
4. **Environment Domain**: 2,200+ papers
5. **Performance Domain**: 1,200+ papers

### Integration Points
- Research data feeds ML predictions
- Extracted parameters enhance experiment design
- Knowledge graphs guide material selection
- Performance benchmarks validate predictions
- Cross-reference validation ensures data quality

## 🔄 Multi-Branch Development Workflow

### Active Branches and Their Purposes
1. **master**: Production-ready integrated features
2. **messai-research**: Research system development
3. **messai-ai-clean**: ML/AI experimentation
4. **private/**: Marketing site (not public)

### Research System Workflow
```
messai-research (develop) → master (integrate) → all branches (use)
       ↓                        ↓                      ↓
  New features            Stable features      Shared knowledge
```

### Database Synchronization Strategy
1. **Development**: Use messai-research SQLite for rapid iteration
2. **Integration**: Migrate verified data to PostgreSQL
3. **Production**: Serve from PostgreSQL with caching
4. **Backup**: Regular exports of both databases

### Shared Components
- `/scripts/research/`: Collection and processing scripts
- `/lib/research/`: Core extraction logic
- `/app/api/research/`: API endpoints
- `/app/research/`: UI components

## 🧬 Scientific Domain Data Management

### Domain-Driven Architecture
All scientific data is organized into interconnected domains that map to real-world research areas:

#### 1. Anode Domain (messai-research enhanced)
```typescript
interface AnodeDomain {
  materials: {
    carbonBased: ['carbon cloth', 'graphite felt', 'carbon paper']
    grapheneFamily: ['GO', 'rGO', 'graphene aerogel']
    nanotubes: ['SWCNT', 'MWCNT', 'CNT arrays']
    mxenes: ['Ti₃C₂Tₓ', 'V₂CTₓ', 'Mo₂CTₓ']
    polymers: ['PEDOT', 'polyaniline', 'polypyrrole']
  }
  biofilms: {
    species: string[]
    thickness: number // μm
    coverage: number // %
  }
  modifications: {
    chemical: string[]
    physical: string[]
    biological: string[]
  }
  performance: {
    currentDensity: number // mA/cm²
    chargeTransfer: number // Ω
    biocompatibility: number // 0-10
  }
}
```

#### 2. Cathode Domain
```typescript
interface CathodeDomain {
  materials: {
    metals: ['platinum', 'copper', 'stainless steel', 'nickel']
    carbonBased: ['activated carbon', 'carbon cloth', 'graphite']
    composites: ['Pt/C', 'metal oxides', 'conductive polymers']
  }
  catalysts: {
    precious: ['Pt', 'Pd', 'Ru', 'Ir']
    nonPrecious: ['Fe-N-C', 'Co-N-C', 'MnO₂']
    biological: ['laccase', 'bilirubin oxidase']
  }
  reactions: {
    ORR: 'oxygen reduction'
    HER: 'hydrogen evolution'
    metalRecovery: string[]
    CO2reduction: string[]
  }
  performance: {
    overpotential: number // mV
    exchangeCurrent: number // A/cm²
    durability: number // hours
  }
}
```

#### 3. Performance Metrics Extracted
- **From messai-research**: 1,200+ papers with performance data
- **Power density**: 850+ data points (mW/m²)
- **Current density**: 750+ data points (mA/cm²)
- **Efficiency**: 650+ data points (%)
- **Treatment**: 500+ data points (% removal)

### Data Flow Between Branches
```
messai-research → Extraction → Domain Mapping → Shared Database → All Features
     ↓                ↓             ↓                ↓              ↓
  Papers         Patterns      Categories        PostgreSQL      UI/API
```

## 🔗 Cross-Branch Integration Strategy

### Shared Resources Management
Resources that must be synchronized across branches:

1. **Research Database**
   - Primary: messai-research (6,022 papers)
   - Production: master (345 verified papers)
   - ML Training: messai-ai-clean (uses both)

2. **API Endpoints**
   - `/api/papers/*`: Basic CRUD (all branches)
   - `/api/research/*`: Advanced queries (messai-research)
   - `/api/predictions/*`: ML integration (messai-ai-clean)

3. **Extraction Patterns**
   - Location: `/lib/research/patterns.ts`
   - Shared via: Git subtree or symlinks
   - Updates: Coordinated across branches

### Integration Workflow
1. **Feature Development**: messai-research branch
2. **Testing**: Isolated branch testing
3. **Integration**: Merge to master
4. **Distribution**: Cherry-pick to other branches

### Avoiding Conflicts
- Research system owned by messai-research branch
- Other branches consume via API
- Database migrations coordinated
- Shared types in `/types/research.ts`

## 🛠️ Development Guidelines for Multi-Branch Work

### Before Starting Research Work
1. Check which branch owns the feature:
   - Research collection: messai-research
   - ML predictions: messai-ai-clean
   - Production features: master
   - Marketing: private/

2. Verify database state:
   ```bash
   # Check messai-research database
   cd messai-research && npx prisma studio
   
   # Check main database
   cd .. && npx prisma studio
   ```

3. Coordinate with active agents:
   - Check git status in all worktrees
   - Review recent commits
   - Communication via PR descriptions

### Research System Best Practices
1. **Data Collection**: Only in messai-research branch
2. **API Development**: Test in branch, deploy to master
3. **UI Changes**: Develop in master, backport if needed
4. **Database Changes**: Always migrate both databases

### Shared Configuration
Create `.env.shared` for common settings:
```env
# Shared across all branches
RESEARCH_API_BASE=/api/research
PAPERS_PER_PAGE=10
EXTRACTION_CONFIDENCE_MIN=0.7
```

## 🏗️ Repository Architecture & Multi-Domain Strategy

### Domain Separation
- **app.messai.io**: Open-source scientific platform
- **messai.io**: Commercial marketing site + user platform

### Complete Repository Structure
```
/messai/                        # Public GitHub repository
├── app/                       # Next.js app directory (PUBLIC)
│   ├── page.tsx              # Landing page
│   ├── tools/                # Scientific tools
│   │   ├── bioreactor/      # Bioreactor design
│   │   └── electroanalytical/ # Analysis tools
│   ├── research/             # Research papers browser
│   ├── models/               # MESS models showcase
│   └── api/                  # Public API routes
├── components/                # React components (PUBLIC)
│   ├── 3d/                  # Three.js visualizations
│   ├── ui/                  # UI components
│   └── charts/              # Data visualizations
├── lib/                      # Core libraries (PUBLIC)
│   ├── domains/             # Scientific domains
│   ├── ai-predictions.ts    # Basic ML
│   └── db.ts                # Database utilities
├── prisma/                   # Database schema
│   ├── schema.prisma        # Main schema
│   └── migrations/          # Version history
├── public/                   # Static assets
├── scripts/                  # Utility scripts
│   └── research/            # Paper processing
├── tests/                    # Test suites
├── docs/                     # Documentation
├── shared/                   # Shared between domains
│   ├── types/               # TypeScript definitions
│   ├── utils/               # Common utilities
│   └── constants/           # Shared constants
├── private/                  # PRIVATE (not on GitHub)
│   ├── app/                 # Marketing site
│   ├── auth/                # Authentication
│   ├── components/          # Private UI
│   └── package.json         # Separate deps
├── messai-ai/               # AI worktree (branch: messai-ai-clean)
│   ├── lib/                 # Advanced ML
│   ├── components/          # AI visualizations
│   └── api/                 # ML endpoints
└── messai-research/         # Research worktree (branch: messai-research)
    ├── prisma/              # Research database
    ├── scripts/             # Collection tools
    └── lib/                 # Extraction logic
```

### Import Rules
1. Public → Public: ✅ Allowed
2. Public → Shared: ✅ Allowed
3. Private → Public: ✅ Allowed
4. Private → Shared: ✅ Allowed
5. Public → Private: ❌ Forbidden
6. Shared → Private: ❌ Forbidden

## 🧪 Experiment Management System

### Experiment Lifecycle
MESSAi supports complete experiment tracking from design to analysis:

#### Database Schema
```typescript
// Core experiment model (see prisma/schema.prisma)
model Experiment {
  id           String            @id @default(cuid())
  name         String
  userId       String            // Links to User (private platform only)
  designId     String            // Links to MFCDesign
  status       String            @default("SETUP") // SETUP, RUNNING, COMPLETED, FAILED
  parameters   String            // JSON configuration
  isPublic     Boolean           @default(false)
  createdAt    DateTime          @default(now())
  updatedAt    DateTime          @updatedAt
  
  // Relations
  design       MFCDesign         @relation(...)
  measurements Measurement[]      // Time-series data
  papers       ExperimentPaper[] // Research references
}

model Measurement {
  id           String     @id @default(cuid())
  experimentId String
  voltage      Float      // V
  current      Float      // mA
  power        Float      // mW
  temperature  Float      // °C
  ph           Float
  substrate    Float?     // g/L
  notes        String?
  timestamp    DateTime   @default(now())
}
```

#### Experiment States
1. **SETUP**: Configuration and preparation
   - Select system design
   - Configure materials
   - Set operating parameters
   - Link reference papers

2. **RUNNING**: Active data collection
   - Real-time measurements
   - Automated data logging
   - Alert thresholds
   - Performance tracking

3. **COMPLETED**: Analysis phase
   - Performance summaries
   - Comparison with predictions
   - Export capabilities
   - Report generation

4. **FAILED**: Troubleshooting
   - Failure analysis
   - Parameter logs
   - Recommendations

### Data Collection & Analysis

#### Real-time Monitoring
```typescript
// Measurement collection API
POST /api/experiments/{id}/measurements
{
  voltage: 0.65,
  current: 12.5,
  temperature: 30.2,
  ph: 7.1,
  timestamp: "2024-01-08T10:30:00Z"
}
```

#### Analysis Features
- Time-series visualization
- Performance metrics calculation
- Comparison with research benchmarks
- AI-powered optimization suggestions
- Export to CSV/JSON

### Integration Points

#### 1. Research System
- Link papers to experiments
- Compare with published results
- Extract best practices
- Validate performance

#### 2. Prediction Engine
- Pre-experiment predictions
- Real-time comparison
- Parameter optimization
- Anomaly detection

#### 3. 3D Visualization
- System configuration display
- Real-time data overlay
- Performance heatmaps
- Component highlighting

### Experiment Sharing

#### Public Platform (app.messai.io)
- Demo experiments only
- Educational datasets
- No user accounts required
- Read-only access

#### Private Platform (messai.io)
- Personal experiment library
- Collaboration features
- Private/public toggle
- Team workspaces

Remember: MESSAI is open source but we have the secure separation for our marketing site and freemium software platform. 

---

*This file helps AI assistants understand the project context, make appropriate decisions, and maintain consistency with the scientific and technical requirements of MESSAi.*<|MERGE_RESOLUTION|>--- conflicted
+++ resolved
@@ -15,16 +15,11 @@
 - Interactive 3D visualization using Three.js
 - AI-powered predictions for system optimization
 - Comprehensive experiment tracking
-<<<<<<< HEAD
-- Scientific material database with 27 electrode options
-
-=======
 - Scientific material database with 27 electrode options, differentiating between anode and cathode
 - Clean UI theme
 - Advanced research collection and analysis system with 3,721 verified research papers
 - AI-powered data extraction and categorization system
 - Advanced filtering and search capabilities
->>>>>>> f910e4e5
 
 ## Key Technical Details
 
@@ -39,159 +34,6 @@
 
 ### Project Structure
 ```
-<<<<<<< HEAD
-messai/
-├── app/                          # Next.js 14 App Router pages and API routes
-│   ├── api/                      # API endpoints
-│   │   ├── auth/                 # Authentication endpoints (NextAuth.js)
-│   │   ├── predictions/          # AI prediction engine API
-│   │   ├── papers/               # Literature database API
-│   │   ├── literature/           # Enhanced literature features
-│   │   ├── fuel-cell/            # Fuel cell specific APIs
-│   │   └── insights/             # Analytics and insights API
-│   ├── (pages)/                  # Page routes
-│   │   ├── page.tsx              # Main landing/catalog page
-│   │   ├── dashboard/            # User dashboard
-│   │   ├── literature/           # Literature browsing and search
-│   │   │   ├── [id]/             # Paper detail view
-│   │   │   ├── semantic-search/  # AI-powered search
-│   │   │   └── upload/           # Paper upload interface
-│   │   ├── models/               # 3D model showcase
-│   │   ├── systems/              # System configuration
-│   │   ├── platform/             # Platform overview
-│   │   ├── tools/                # Specialized tools
-│   │   │   ├── bioreactor/       # Bioreactor design tool
-│   │   │   └── electroanalytical/# Electroanalytical tool
-│   │   ├── algal-fuel-cell/      # Specialized algae simulator
-│   │   ├── experiment/           # Experiment management
-│   │   │   └── [id]/             # Individual experiment
-│   │   ├── insights/             # Analytics dashboard
-│   │   ├── onboarding/           # User onboarding flow
-│   │   ├── profile/              # User profile
-│   │   ├── settings/             # User settings
-│   │   │   ├── account/          # Account settings
-│   │   │   ├── preferences/      # User preferences
-│   │   │   ├── notifications/    # Notification settings
-│   │   │   └── security/         # Security settings
-│   │   ├── demo/                 # Demo-specific pages
-│   │   ├── marketing/            # Marketing landing
-│   │   └── research-dashboard/   # Research overview
-│   └── globals.css               # Global styles
-│
-├── components/                   # React components organized by type
-│   ├── 3d/                       # Three.js 3D visualization components
-│   │   ├── vanilla-*.tsx         # Pure Three.js implementations
-│   │   ├── safe-*.tsx            # Error-boundary wrapped versions
-│   │   └── worker-*.tsx          # Web Worker based renderers
-│   ├── fuel-cell/                # Fuel cell specific components
-│   ├── literature/               # Literature system components
-│   ├── algal-fuel-cell/          # Algae fuel cell components
-│   ├── lcars/                    # LCARS UI theme components
-│   ├── ui/                       # Generic UI components
-│   ├── unified/                  # Unified system components
-│   └── *.tsx                     # Core feature components
-│
-├── lib/                          # Business logic and utilities
-│   ├── ai-predictions.ts         # MESS prediction engine
-│   ├── fuel-cell-*.ts            # Fuel cell logic
-│   ├── auth/                     # Authentication utilities
-│   ├── literature/               # Literature data processing
-│   ├── types/                    # TypeScript type definitions
-│   ├── demo-mode.ts              # Demo mode configuration
-│   └── *.ts                      # Core utilities
-│
-├── scripts/                      # Development and maintenance scripts
-│   ├── literature/               # Literature system management
-│   │   ├── fetch-*.ts            # Paper fetching scripts
-│   │   ├── enhance-*.ts          # Enhancement pipelines
-│   │   ├── validate-*.ts         # Validation tools
-│   │   └── README.md             # Literature system docs
-│   ├── backup/                   # Database backup utilities
-│   ├── zen/                      # Zen browser integration
-│   ├── test-*.js                 # Testing scripts
-│   └── setup-*.ts                # Setup utilities
-│
-├── prisma/                       # Database schemas and migrations
-│   ├── schema.prisma             # Main Prisma schema
-│   ├── schema.*.prisma           # Environment-specific schemas
-│   ├── seed.ts                   # Database seeding
-│   └── *.db                      # SQLite databases (dev only)
-│
-├── tests/                        # Test suites organized by type
-│   ├── components/               # Component tests
-│   ├── api/                      # API endpoint tests
-│   ├── integration/              # User workflow tests
-│   ├── literature/               # Literature system tests
-│   ├── performance/              # Performance benchmarks
-│   └── setup.ts                  # Test configuration
-│
-├── docs/                         # Project documentation
-│   ├── API.md                    # API documentation
-│   ├── ARCHITECTURE.md           # System architecture
-│   ├── AUTH_*.md                 # Authentication guides
-│   ├── DATABASE_SETUP.md         # Database configuration
-│   └── *.md                      # Feature-specific docs
-│
-├── public/                       # Static assets
-│   ├── papers/                   # PDF storage (literature)
-│   └── test-*.html               # Standalone test pages
-│
-├── requirements/                 # Feature requirements specs
-│   └── YYYY-MM-DD-*/             # Timestamped requirements
-│       ├── metadata.json         # Requirement metadata
-│       └── *.md                  # Requirement documents
-│
-├── types/                        # Global TypeScript types
-│   └── mess-models.ts            # MESS system type definitions
-│
-├── backups/                      # Database and system backups
-│   └── *.json/.sql               # Timestamped backup files
-│
-├── hooks/                        # Custom React hooks
-│   └── useKeyboardShortcuts.ts   # Keyboard navigation
-│
-├── deployment/                   # Deployment configurations
-│   └── fuel-cell-config.md       # System-specific configs
-│
-├── reports/                      # Generated analysis reports
-│   └── pipeline-report-*.json    # Literature pipeline reports
-│
-├── messai-ai/                    # AI/ML experimentation workspace
-│   └── (experimental features)   # Isolated development area
-│
-├── messai-research/              # Research branch mirror
-│   └── (duplicate structure)     # Branch-specific development
-│
-├── vendor/                       # Third-party dependencies
-│   └── (vendored libraries)      # Local copies of dependencies
-│
-├── packages/                     # Monorepo packages (if applicable)
-│   └── (shared packages)         # Shared code between projects
-│
-├── Configuration Files           # Project configuration
-│   ├── next.config.js            # Next.js configuration
-│   ├── tailwind.config.ts        # Tailwind CSS config
-│   ├── tsconfig.json             # TypeScript config
-│   ├── vitest.config.ts          # Test runner config
-│   ├── docker-compose.yml        # Docker configuration
-│   └── vercel.json               # Deployment config
-│
-└── Root Files                    # Project root files
-    ├── CLAUDE.md                 # This file - AI assistant context
-    ├── README.md                 # Project documentation
-    ├── README.literature.md      # Literature system guide
-    ├── README.monorepo.md        # Monorepo setup guide
-    ├── SECURITY.md               # Security guidelines
-    ├── DEPLOYMENT.md             # Deployment instructions
-    ├── CHANGELOG.md              # Version history
-    ├── LICENSE                   # Project license
-    ├── ZEN_SETUP.md              # Zen browser setup
-    ├── package.json              # Dependencies and scripts
-    ├── middleware.ts             # Next.js middleware
-    ├── mess-parameters-json.json # MESS parameter definitions
-    └── ultrathinkplan.txt        # Development planning
-```
-=======
 messai                                                                                                                                   │
      │ ├── apps/                                                                                                                                            │
      │ │   ├── public-tools/          # app.messai.io (Public demos)                                                                                        │
@@ -319,44 +161,6 @@
      │ ├── housing/                # Materials, sealing                                                                                                     │
      │ ├── auxiliary/              # Pumps, sensors, DAQ                                                                                                    │
      │ └── safety/                 # Pressure relief, monitoring           
->>>>>>> f910e4e5
-
-#### Directory Purpose Guide
-
-**Core Application (`app/`)**
-- Contains all Next.js pages and API routes
-- Follows App Router conventions
-- Each subdirectory represents a route or route group
-
-**Components (`components/`)**
-- Reusable React components
-- Organized by feature area or type
-- 3D components have multiple implementations for different use cases
-
-**Business Logic (`lib/`)**
-- Core application logic separated from UI
-- Prediction engines, data processing, utilities
-- Type definitions for TypeScript
-
-**Scripts (`scripts/`)**
-- Automation and maintenance tools
-- Literature system management
-- Database operations and testing
-
-**Database (`prisma/`)**
-- Prisma ORM schemas and migrations
-- Environment-specific configurations
-- Seeding scripts for development
-
-**Testing (`tests/`)**
-- Comprehensive test coverage
-- Organized by test type
-- Includes performance benchmarks
-
-**Documentation (`docs/`)**
-- Technical documentation
-- Architecture decisions
-- Setup and deployment guides
 
 ## Development Guidelines
 
@@ -1271,547 +1075,6 @@
     - Builds on the requirements directory structure mentioned
     - Aligns with scientific accuracy and testing approach guidelines
 
-## 📚 Research System Architecture & Knowledge Extraction
-
-### Overview
-MESSAi uses a sophisticated research collection system to build a queryable knowledge base from scientific papers. This system is developed in the messai-research branch and shared across the platform.
-
-### Branch Structure
-- **messai-research branch**: Primary development of research tools
-- **Main branch**: Integration point for stable research features
-- **messai-ai-clean branch**: ML models trained on research data
-
-### Database Architecture
-The research system uses a dual-database approach:
-
-1. **Research Database (SQLite - research.db)**
-   - Location: `/messai-research/prisma/research.db`
-   - Content: 6,022+ papers with enhanced extraction
-   - Schema: Optimized for knowledge extraction
-   - Purpose: Research and development
-
-2. **Production Database (PostgreSQL)**
-   - Location: Prisma Cloud
-   - Content: 345 verified papers
-   - Schema: Production-ready with user associations
-   - Purpose: Live platform features
-
-### Enhanced Research Paper Schema
-The ResearchPaper model includes comprehensive fields for scientific data extraction:
-
-```typescript
-// Core metadata fields
-{
-  title: string
-  authors: string[]         // JSON array
-  abstract: string
-  doi?: string             // Unique identifiers
-  pubmedId?: string
-  arxivId?: string
-  ieeeId?: string
-  
-  // Performance extraction
-  organismTypes?: string[]  // Microbial species
-  anodeMaterials?: string[] // Electrode materials
-  cathodeMaterials?: string[]
-  powerOutput?: number      // mW/m²
-  efficiency?: number       // percentage
-  systemType?: string       // MFC, MEC, MDC, MES
-  
-  // AI-enhanced fields
-  aiSummary?: string        // Concise summary
-  aiKeyFindings?: string[]  // Key findings
-  aiMethodology?: string    // Methods summary
-  aiImplications?: string   // Research implications
-  aiDataExtraction?: object // Structured data
-  aiInsights?: string       // AI analysis
-  aiConfidence?: number     // 0-1 confidence score
-  
-  // Comprehensive parameters
-  experimentalConditions?: object  // Temperature, pH, duration
-  reactorConfiguration?: object    // Volume, design, dimensions
-  electrodeSpecifications?: object // Surface area, modifications
-  biologicalParameters?: object    // Inoculum, biofilm age
-  performanceMetrics?: object      // Extended metrics
-  operationalParameters?: object   // HRT, OLR, resistance
-  electrochemicalData?: object     // Impedance, voltammetry
-  timeSeriesData?: object          // Performance over time
-  economicMetrics?: object         // Cost analysis
-  
-  // Enhanced categorization
-  microbialCommunity?: object      // Species composition
-  microbialClassification?: object // Taxonomic data
-  systemConfiguration?: object     // Architecture details
-  performanceBenchmarks?: object   // Comparative metrics
-}
-```
-
-### Knowledge Extraction Pipeline
-```
-Collection → Validation → Extraction → Domain Mapping → Integration
-    ↓            ↓           ↓              ↓              ↓
- 3 APIs      Quality     Patterns      5 Domains      Knowledge
-            Scoring                                     Graph
-```
-
-### Extraction Patterns (messai-research)
-```typescript
-const EXTRACTION_PATTERNS = {
-  powerDensity: /(\d+(?:\.\d+)?)\s*(?:±\s*\d+(?:\.\d+)?)?\s*(mW\/m[²2]|W\/m[²2])/gi,
-  currentDensity: /(\d+(?:\.\d+)?)\s*(?:±\s*\d+(?:\.\d+)?)?\s*(mA\/m[²2]|A\/m[²2])/gi,
-  voltage: /(\d+(?:\.\d+)?)\s*(?:±\s*\d+(?:\.\d+)?)?\s*(mV|V)\s+(?:at|@)/gi,
-  efficiency: /(\d+(?:\.\d+)?)\s*(?:±\s*\d+(?:\.\d+)?)?\s*%\s*(?:coulombic|CE|energy)/gi,
-  materials: /(?:anode|cathode).*?(?:carbon|graphite|steel|copper|platinum)/gi,
-  organisms: /(?:Geobacter|Shewanella|Pseudomonas|mixed culture|consortium)/gi
-}
-```
-
-### Core Scripts (messai-research branch)
-1. **real-paper-collection.ts**: Multi-source paper collection
-   - CrossRef API: DOI-verified papers
-   - PubMed API: Biomedical literature
-   - arXiv API: Preprints
-   - 19 targeted search queries
-   - Expected yield: ~845 papers per run
-
-2. **paper-quality-validator.ts**: Quality scoring (0-100)
-   - Verification score (DOI/PubMed/arXiv presence)
-   - Completeness score (metadata fields)
-   - Relevance score (keyword matching)
-   - Data richness (extracted metrics)
-   - Recency factor (publication date)
-   - Impact assessment (citations if available)
-
-3. **enhanced-data-extractor.ts**: Pattern-based extraction
-   - Performance metrics extraction
-   - Material classification
-   - Organism identification
-   - System configuration detection
-   - Confidence scoring per extraction
-
-4. **clean-abstract-html.ts**: Text normalization
-   - JATS XML tag removal
-   - HTML entity decoding
-   - Unicode normalization
-
-### Research Database Statistics
-- **Total Papers**: 6,022 (messai-research branch)
-- **Verified Papers**: 426 with DOI/PubMed/arXiv IDs
-- **Papers with Abstracts**: 5,700+
-- **Performance Data**: 1,200+ papers
-- **Power Output Data**: 850+ papers
-- **Efficiency Data**: 750+ papers
-- **Unique Materials**: 127 identified
-- **Unique Organisms**: 99 identified
-
-### Real Papers Filtering
-The system distinguishes between verified research and AI-enhanced content:
-
-```typescript
-const realSources = [
-  'crossref_api',
-  'crossref_comprehensive',
-  'pubmed_api',
-  'pubmed_comprehensive',
-  'arxiv_api',
-  'local_pdf',
-  'web_search',
-  'comprehensive_search',
-  'advanced_electrode_biofacade_search',
-  'extensive_electrode_biofacade_collection'
-]
-
-// API filtering
-const isRealPaper = (paper) => {
-  return realSources.includes(paper.source) || 
-         paper.doi || 
-         paper.arxivId || 
-         paper.pubmedId
-}
-```
-
-### API Structure
-```typescript
-// Domain-based queries
-GET /api/research/domains/anodes?material=carbon_cloth
-GET /api/research/domains/cathodes?reaction=oxygen_reduction
-GET /api/research/domains/microbes?species=geobacter
-GET /api/research/domains/performance?metric=power_density
-
-// Cross-domain insights
-GET /api/research/insights/materials-performance
-GET /api/research/insights/microbe-compatibility
-GET /api/research/insights/optimal-conditions
-
-// Paper filtering
-GET /api/papers?realOnly=true&hasPerformanceData=true
-GET /api/papers?systemType=MFC&minPowerOutput=1000
-```
-
-### Scientific Domains Coverage
-1. **Anode Domain**: 2,100+ papers
-2. **Cathode Domain**: 1,800+ papers
-3. **Microbe Domain**: 1,500+ papers
-4. **Environment Domain**: 2,200+ papers
-5. **Performance Domain**: 1,200+ papers
-
-### Integration Points
-- Research data feeds ML predictions
-- Extracted parameters enhance experiment design
-- Knowledge graphs guide material selection
-- Performance benchmarks validate predictions
-- Cross-reference validation ensures data quality
-
-## 🔄 Multi-Branch Development Workflow
-
-### Active Branches and Their Purposes
-1. **master**: Production-ready integrated features
-2. **messai-research**: Research system development
-3. **messai-ai-clean**: ML/AI experimentation
-4. **private/**: Marketing site (not public)
-
-### Research System Workflow
-```
-messai-research (develop) → master (integrate) → all branches (use)
-       ↓                        ↓                      ↓
-  New features            Stable features      Shared knowledge
-```
-
-### Database Synchronization Strategy
-1. **Development**: Use messai-research SQLite for rapid iteration
-2. **Integration**: Migrate verified data to PostgreSQL
-3. **Production**: Serve from PostgreSQL with caching
-4. **Backup**: Regular exports of both databases
-
-### Shared Components
-- `/scripts/research/`: Collection and processing scripts
-- `/lib/research/`: Core extraction logic
-- `/app/api/research/`: API endpoints
-- `/app/research/`: UI components
-
-## 🧬 Scientific Domain Data Management
-
-### Domain-Driven Architecture
-All scientific data is organized into interconnected domains that map to real-world research areas:
-
-#### 1. Anode Domain (messai-research enhanced)
-```typescript
-interface AnodeDomain {
-  materials: {
-    carbonBased: ['carbon cloth', 'graphite felt', 'carbon paper']
-    grapheneFamily: ['GO', 'rGO', 'graphene aerogel']
-    nanotubes: ['SWCNT', 'MWCNT', 'CNT arrays']
-    mxenes: ['Ti₃C₂Tₓ', 'V₂CTₓ', 'Mo₂CTₓ']
-    polymers: ['PEDOT', 'polyaniline', 'polypyrrole']
-  }
-  biofilms: {
-    species: string[]
-    thickness: number // μm
-    coverage: number // %
-  }
-  modifications: {
-    chemical: string[]
-    physical: string[]
-    biological: string[]
-  }
-  performance: {
-    currentDensity: number // mA/cm²
-    chargeTransfer: number // Ω
-    biocompatibility: number // 0-10
-  }
-}
-```
-
-#### 2. Cathode Domain
-```typescript
-interface CathodeDomain {
-  materials: {
-    metals: ['platinum', 'copper', 'stainless steel', 'nickel']
-    carbonBased: ['activated carbon', 'carbon cloth', 'graphite']
-    composites: ['Pt/C', 'metal oxides', 'conductive polymers']
-  }
-  catalysts: {
-    precious: ['Pt', 'Pd', 'Ru', 'Ir']
-    nonPrecious: ['Fe-N-C', 'Co-N-C', 'MnO₂']
-    biological: ['laccase', 'bilirubin oxidase']
-  }
-  reactions: {
-    ORR: 'oxygen reduction'
-    HER: 'hydrogen evolution'
-    metalRecovery: string[]
-    CO2reduction: string[]
-  }
-  performance: {
-    overpotential: number // mV
-    exchangeCurrent: number // A/cm²
-    durability: number // hours
-  }
-}
-```
-
-#### 3. Performance Metrics Extracted
-- **From messai-research**: 1,200+ papers with performance data
-- **Power density**: 850+ data points (mW/m²)
-- **Current density**: 750+ data points (mA/cm²)
-- **Efficiency**: 650+ data points (%)
-- **Treatment**: 500+ data points (% removal)
-
-### Data Flow Between Branches
-```
-messai-research → Extraction → Domain Mapping → Shared Database → All Features
-     ↓                ↓             ↓                ↓              ↓
-  Papers         Patterns      Categories        PostgreSQL      UI/API
-```
-
-## 🔗 Cross-Branch Integration Strategy
-
-### Shared Resources Management
-Resources that must be synchronized across branches:
-
-1. **Research Database**
-   - Primary: messai-research (6,022 papers)
-   - Production: master (345 verified papers)
-   - ML Training: messai-ai-clean (uses both)
-
-2. **API Endpoints**
-   - `/api/papers/*`: Basic CRUD (all branches)
-   - `/api/research/*`: Advanced queries (messai-research)
-   - `/api/predictions/*`: ML integration (messai-ai-clean)
-
-3. **Extraction Patterns**
-   - Location: `/lib/research/patterns.ts`
-   - Shared via: Git subtree or symlinks
-   - Updates: Coordinated across branches
-
-### Integration Workflow
-1. **Feature Development**: messai-research branch
-2. **Testing**: Isolated branch testing
-3. **Integration**: Merge to master
-4. **Distribution**: Cherry-pick to other branches
-
-### Avoiding Conflicts
-- Research system owned by messai-research branch
-- Other branches consume via API
-- Database migrations coordinated
-- Shared types in `/types/research.ts`
-
-## 🛠️ Development Guidelines for Multi-Branch Work
-
-### Before Starting Research Work
-1. Check which branch owns the feature:
-   - Research collection: messai-research
-   - ML predictions: messai-ai-clean
-   - Production features: master
-   - Marketing: private/
-
-2. Verify database state:
-   ```bash
-   # Check messai-research database
-   cd messai-research && npx prisma studio
-   
-   # Check main database
-   cd .. && npx prisma studio
-   ```
-
-3. Coordinate with active agents:
-   - Check git status in all worktrees
-   - Review recent commits
-   - Communication via PR descriptions
-
-### Research System Best Practices
-1. **Data Collection**: Only in messai-research branch
-2. **API Development**: Test in branch, deploy to master
-3. **UI Changes**: Develop in master, backport if needed
-4. **Database Changes**: Always migrate both databases
-
-### Shared Configuration
-Create `.env.shared` for common settings:
-```env
-# Shared across all branches
-RESEARCH_API_BASE=/api/research
-PAPERS_PER_PAGE=10
-EXTRACTION_CONFIDENCE_MIN=0.7
-```
-
-## 🏗️ Repository Architecture & Multi-Domain Strategy
-
-### Domain Separation
-- **app.messai.io**: Open-source scientific platform
-- **messai.io**: Commercial marketing site + user platform
-
-### Complete Repository Structure
-```
-/messai/                        # Public GitHub repository
-├── app/                       # Next.js app directory (PUBLIC)
-│   ├── page.tsx              # Landing page
-│   ├── tools/                # Scientific tools
-│   │   ├── bioreactor/      # Bioreactor design
-│   │   └── electroanalytical/ # Analysis tools
-│   ├── research/             # Research papers browser
-│   ├── models/               # MESS models showcase
-│   └── api/                  # Public API routes
-├── components/                # React components (PUBLIC)
-│   ├── 3d/                  # Three.js visualizations
-│   ├── ui/                  # UI components
-│   └── charts/              # Data visualizations
-├── lib/                      # Core libraries (PUBLIC)
-│   ├── domains/             # Scientific domains
-│   ├── ai-predictions.ts    # Basic ML
-│   └── db.ts                # Database utilities
-├── prisma/                   # Database schema
-│   ├── schema.prisma        # Main schema
-│   └── migrations/          # Version history
-├── public/                   # Static assets
-├── scripts/                  # Utility scripts
-│   └── research/            # Paper processing
-├── tests/                    # Test suites
-├── docs/                     # Documentation
-├── shared/                   # Shared between domains
-│   ├── types/               # TypeScript definitions
-│   ├── utils/               # Common utilities
-│   └── constants/           # Shared constants
-├── private/                  # PRIVATE (not on GitHub)
-│   ├── app/                 # Marketing site
-│   ├── auth/                # Authentication
-│   ├── components/          # Private UI
-│   └── package.json         # Separate deps
-├── messai-ai/               # AI worktree (branch: messai-ai-clean)
-│   ├── lib/                 # Advanced ML
-│   ├── components/          # AI visualizations
-│   └── api/                 # ML endpoints
-└── messai-research/         # Research worktree (branch: messai-research)
-    ├── prisma/              # Research database
-    ├── scripts/             # Collection tools
-    └── lib/                 # Extraction logic
-```
-
-### Import Rules
-1. Public → Public: ✅ Allowed
-2. Public → Shared: ✅ Allowed
-3. Private → Public: ✅ Allowed
-4. Private → Shared: ✅ Allowed
-5. Public → Private: ❌ Forbidden
-6. Shared → Private: ❌ Forbidden
-
-## 🧪 Experiment Management System
-
-### Experiment Lifecycle
-MESSAi supports complete experiment tracking from design to analysis:
-
-#### Database Schema
-```typescript
-// Core experiment model (see prisma/schema.prisma)
-model Experiment {
-  id           String            @id @default(cuid())
-  name         String
-  userId       String            // Links to User (private platform only)
-  designId     String            // Links to MFCDesign
-  status       String            @default("SETUP") // SETUP, RUNNING, COMPLETED, FAILED
-  parameters   String            // JSON configuration
-  isPublic     Boolean           @default(false)
-  createdAt    DateTime          @default(now())
-  updatedAt    DateTime          @updatedAt
-  
-  // Relations
-  design       MFCDesign         @relation(...)
-  measurements Measurement[]      // Time-series data
-  papers       ExperimentPaper[] // Research references
-}
-
-model Measurement {
-  id           String     @id @default(cuid())
-  experimentId String
-  voltage      Float      // V
-  current      Float      // mA
-  power        Float      // mW
-  temperature  Float      // °C
-  ph           Float
-  substrate    Float?     // g/L
-  notes        String?
-  timestamp    DateTime   @default(now())
-}
-```
-
-#### Experiment States
-1. **SETUP**: Configuration and preparation
-   - Select system design
-   - Configure materials
-   - Set operating parameters
-   - Link reference papers
-
-2. **RUNNING**: Active data collection
-   - Real-time measurements
-   - Automated data logging
-   - Alert thresholds
-   - Performance tracking
-
-3. **COMPLETED**: Analysis phase
-   - Performance summaries
-   - Comparison with predictions
-   - Export capabilities
-   - Report generation
-
-4. **FAILED**: Troubleshooting
-   - Failure analysis
-   - Parameter logs
-   - Recommendations
-
-### Data Collection & Analysis
-
-#### Real-time Monitoring
-```typescript
-// Measurement collection API
-POST /api/experiments/{id}/measurements
-{
-  voltage: 0.65,
-  current: 12.5,
-  temperature: 30.2,
-  ph: 7.1,
-  timestamp: "2024-01-08T10:30:00Z"
-}
-```
-
-#### Analysis Features
-- Time-series visualization
-- Performance metrics calculation
-- Comparison with research benchmarks
-- AI-powered optimization suggestions
-- Export to CSV/JSON
-
-### Integration Points
-
-#### 1. Research System
-- Link papers to experiments
-- Compare with published results
-- Extract best practices
-- Validate performance
-
-#### 2. Prediction Engine
-- Pre-experiment predictions
-- Real-time comparison
-- Parameter optimization
-- Anomaly detection
-
-#### 3. 3D Visualization
-- System configuration display
-- Real-time data overlay
-- Performance heatmaps
-- Component highlighting
-
-### Experiment Sharing
-
-#### Public Platform (app.messai.io)
-- Demo experiments only
-- Educational datasets
-- No user accounts required
-- Read-only access
-
-#### Private Platform (messai.io)
-- Personal experiment library
-- Collaboration features
-- Private/public toggle
-- Team workspaces
-
 Remember: MESSAI is open source but we have the secure separation for our marketing site and freemium software platform. 
 
 ---
